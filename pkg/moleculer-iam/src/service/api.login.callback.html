<html>
  <head>
<<<<<<< HEAD
    <meta name="appleid-signin-client-id" content="com.qmit.service.dev">
    <meta name="appleid-signin-scope" content="name email">
    <meta name="appleid-signin-nonce" content="nonce-8eg2lxaxwf">
=======
    <meta name="appleid-signin-scope" content="name email">
>>>>>>> be7c7426
    <meta name="appleid-response-mode" content="formpost">
    <meta name="appleid-signin-use-popup" content="true">
  </head>
<body>
<script>
const result = location.hash.substr(1).split("&").map(param => param.split("=")).reduce((obj, [k, v]) => ({...obj, [k]: decodeURIComponent(v)}), {});
if (!result || result.error) {
  const error = result && result.error || "Unexpected Error";
  document.write(`<h3>${error}</h3>`);
} else {
  const callbackURI = decodeURIComponent(result.state);
  const PREFIX = callbackURI.endsWith("=") ? "" : "#auth=";
  const encodedResult = encodeURIComponent(JSON.stringify(result));
  document.write(`<h3>Redirect in <span id="second">5.0</span>s to: ${callbackURI}${PREFIX}{RESPONSE}</h3><pre>${JSON.stringify(result, null, 2)}</pre>`);

  const redirect = () => window.location.assign(callbackURI + PREFIX + encodedResult);
  let time = 5000;
  const timer = setTimeout(redirect, time);
  const interval = setInterval(() => {
    if (time <= 0) {
      clearInterval(interval);
    }
    document.getElementById("second").innerText = (time/1000).toFixed(1);
    time -= 100;
  }, 100);

  const go = document.createElement("BUTTON");
  go.innerText = "Redirect Now";
  go.addEventListener("click", redirect);
  go.tabIndex = 0;
  document.body.appendChild(go);
  go.focus();

  const clear = () => {
    clearTimeout(timer);
    clearInterval(interval);
  };
  const stop = document.createElement("BUTTON");
  stop.innerText = "Stop";
  stop.addEventListener("click", clear);
  stop.tabIndex = 1;
  stop.style.marginLeft = "10px";
  document.body.appendChild(stop);

  window.addEventListener("keyup", e => {
    if (e.keyCode === 27 || e.key === "Escape") {
      clear();
      stop.setAttribute("disabled", true);
    }
  });
}
</script>
<noscript>JavaScript is required</noscript>
</body>
</html><|MERGE_RESOLUTION|>--- conflicted
+++ resolved
@@ -1,12 +1,6 @@
 <html>
   <head>
-<<<<<<< HEAD
-    <meta name="appleid-signin-client-id" content="com.qmit.service.dev">
     <meta name="appleid-signin-scope" content="name email">
-    <meta name="appleid-signin-nonce" content="nonce-8eg2lxaxwf">
-=======
-    <meta name="appleid-signin-scope" content="name email">
->>>>>>> be7c7426
     <meta name="appleid-response-mode" content="formpost">
     <meta name="appleid-signin-use-popup" content="true">
   </head>
