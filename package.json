--- conflicted
+++ resolved
@@ -1,10 +1,6 @@
 {
   "name": "moleculer-iam",
-<<<<<<< HEAD
-  "version": "0.1.6",
-=======
   "version": "0.1.7",
->>>>>>> eff0ab77
   "description": "Centeralized IAM module for moleculer. Including default OIDC provider for user profile and custom claims (for ABAC, also simple role system for RBAC available) management, custom claims are supported by scheme validation and versioned migration. Either can be composed with remote OIDC providers like G-Suite. Basic authentication and authorization features for OIDC/OAuth2 are supported. Can operate mutiple realms, including admin, user, service-account realms are set by default.",
   "main": "dist/index.js",
   "types": "dist/index.d.ts",
@@ -44,11 +40,7 @@
   ],
   "author": "QMIT Inc.",
   "dependencies": {
-<<<<<<< HEAD
-    "@types/koa-static-cache": "^5.1.0",
     "awesome-phonenumber": "^2.23.0",
-=======
->>>>>>> eff0ab77
     "fastest-validator": "^1.0.0-beta4",
     "jose": "latest",
     "kleur": "^3.0.3",
@@ -91,11 +83,7 @@
     "coveralls": "^3.0.6",
     "jest": "^24.9.0",
     "jest-cli": "^24.9.0",
-<<<<<<< HEAD
-    "moleculer-qmit": "^1.0.7",
-=======
     "moleculer-qmit": "^1.0.8",
->>>>>>> eff0ab77
     "nodemon": "^1.19.2",
     "npm-check": "5.9.0",
     "sequelize-cli": "^5.5.1",
